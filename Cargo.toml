--- conflicted
+++ resolved
@@ -3,8 +3,6 @@
 version = "0.6.1"
 edition = "2021"
 license = "MIT"
-<<<<<<< HEAD
-=======
 description = "A library to interact with automated market makers across EVM chains."
 readme = "README.md"
 homepage = "https://github.com/darkforestry/amms-rs"
@@ -15,7 +13,6 @@
     ".github/*",
     ".gitignore"
 ]
->>>>>>> 37705262
 
 
 [dependencies]
